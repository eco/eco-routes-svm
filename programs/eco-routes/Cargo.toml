[package]
name = "eco-routes"
version = "0.1.0"
description = "Created with Anchor"
edition = "2021"

[lib]
crate-type = ["cdylib", "lib"]
name = "eco_routes"

[features]
no-entrypoint = ["idl-build"]
no-idl = []
cpi = []
default = []
idl-build = ["anchor-lang/idl-build", "anchor-spl/idl-build"]
anchor-debug = []

[dependencies]
anchor-lang = { version = "0.31.1", features = ["init-if-needed"] }
anchor-spl = "0.31.1"
<<<<<<< HEAD
derive_more = { version = "2.0.1", features = ["deref", "deref_mut"] }
itertools = "0.14.0"
tiny-keccak = "2.0.2"
ethabi = "18.0.0"

[dev-dependencies]
goldie = "0.5.0"
hex = "0.4.3"
litesvm = "0.6.1"
rand = "0.9.1"
serde_json = "1.0.140"
solana-sdk = "2.2.1"
=======
itertools = "0.14.0"
tiny-keccak = "2.0.2"
serde = "1.0.219"
hex = "0.4.3"
serde_json = "1.0.140"
ethabi = "18.0.0"
>>>>>>> 25b47808
<|MERGE_RESOLUTION|>--- conflicted
+++ resolved
@@ -19,10 +19,12 @@
 [dependencies]
 anchor-lang = { version = "0.31.1", features = ["init-if-needed"] }
 anchor-spl = "0.31.1"
-<<<<<<< HEAD
 derive_more = { version = "2.0.1", features = ["deref", "deref_mut"] }
 itertools = "0.14.0"
 tiny-keccak = "2.0.2"
+serde = "1.0.219"
+hex = "0.4.3"
+serde_json = "1.0.140"
 ethabi = "18.0.0"
 
 [dev-dependencies]
@@ -31,12 +33,4 @@
 litesvm = "0.6.1"
 rand = "0.9.1"
 serde_json = "1.0.140"
-solana-sdk = "2.2.1"
-=======
-itertools = "0.14.0"
-tiny-keccak = "2.0.2"
-serde = "1.0.219"
-hex = "0.4.3"
-serde_json = "1.0.140"
-ethabi = "18.0.0"
->>>>>>> 25b47808
+solana-sdk = "2.2.1"