<<<<<<< HEAD
use anchor_lang::{prelude::*, solana_program::program::set_return_data};
use borsh::BorshSerialize;
use std::iter;

use crate::{encoding, state::Intent};

use super::expected_process_authority;
=======
use crate::{
    encoding,
    error::EcoRoutesError,
    hyperlane::SimulationReturnData,
    state::{EcoRoutes, Intent},
};
use anchor_lang::prelude::*;
>>>>>>> 25b47808

#[derive(Debug, AnchorDeserialize, AnchorSerialize, Clone)]
pub struct SerializableAccountMeta {
    pub pubkey: Pubkey,
    pub is_signer: bool,
    pub is_writable: bool,
}

impl From<AccountMeta> for SerializableAccountMeta {
    fn from(account_meta: AccountMeta) -> Self {
        Self {
            pubkey: account_meta.pubkey,
            is_signer: account_meta.is_signer,
            is_writable: account_meta.is_writable,
        }
    }
}

impl From<SerializableAccountMeta> for AccountMeta {
    fn from(serializable_account_meta: SerializableAccountMeta) -> Self {
        AccountMeta {
            pubkey: serializable_account_meta.pubkey,
            is_signer: serializable_account_meta.is_signer,
            is_writable: serializable_account_meta.is_writable,
        }
    }
}

#[derive(Accounts)]
pub struct HandleAccountMetas<'info> {
    /// CHECK: simulation only
    #[account(
        seeds = [b"hyperlane_message_recipient", b"-", b"handle", b"-", b"account_metas"],
        bump
    )]
    pub handle_account_metas: AccountInfo<'info>,
}

pub fn handle_account_metas(
    _ctx: Context<HandleAccountMetas>,
    _origin: u32,
    _sender: [u8; 32],
    payload: Vec<u8>,
<<<<<<< HEAD
) -> Result<()> {
    let fulfill_messages = encoding::FulfillMessages::decode(&payload)?;
    let account_metas: Vec<SerializableAccountMeta> = iter::once(AccountMeta::new_readonly(
        expected_process_authority(),
        true,
    ))
    .chain(
        fulfill_messages
            .intent_hashes()
            .into_iter()
            .map(|intent_hash| AccountMeta::new(Intent::pda(intent_hash).0, false)),
    )
    .map(Into::into)
    .collect();

    set_return_data(&account_metas.try_to_vec()?);

    Ok(())
=======
) -> Result<SimulationReturnData<Vec<SerializableAccountMeta>>> {
    let (intent_hashes, _claimants) = encoding::decode_fulfillment_message(&payload)
        .map_err(|_| error!(EcoRoutesError::InvalidHandlePayload))?;

    let mut metas = vec![SerializableAccountMeta::from(AccountMeta::new_readonly(
        EcoRoutes::pda().0,
        false,
    ))];

    for intent_hash in intent_hashes {
        metas.push(SerializableAccountMeta::from(AccountMeta::new(
            Intent::pda(intent_hash).0,
            false,
        )));
    }

    Ok(SimulationReturnData::new(metas))
>>>>>>> 25b47808
}<|MERGE_RESOLUTION|>--- conflicted
+++ resolved
@@ -1,20 +1,9 @@
-<<<<<<< HEAD
-use anchor_lang::{prelude::*, solana_program::program::set_return_data};
-use borsh::BorshSerialize;
-use std::iter;
-
-use crate::{encoding, state::Intent};
-
-use super::expected_process_authority;
-=======
 use crate::{
     encoding,
-    error::EcoRoutesError,
     hyperlane::SimulationReturnData,
     state::{EcoRoutes, Intent},
 };
 use anchor_lang::prelude::*;
->>>>>>> 25b47808
 
 #[derive(Debug, AnchorDeserialize, AnchorSerialize, Clone)]
 pub struct SerializableAccountMeta {
@@ -58,42 +47,18 @@
     _origin: u32,
     _sender: [u8; 32],
     payload: Vec<u8>,
-<<<<<<< HEAD
-) -> Result<()> {
+) -> Result<SimulationReturnData<Vec<SerializableAccountMeta>>> {
     let fulfill_messages = encoding::FulfillMessages::decode(&payload)?;
-    let account_metas: Vec<SerializableAccountMeta> = iter::once(AccountMeta::new_readonly(
-        expected_process_authority(),
-        true,
-    ))
-    .chain(
-        fulfill_messages
-            .intent_hashes()
-            .into_iter()
-            .map(|intent_hash| AccountMeta::new(Intent::pda(intent_hash).0, false)),
-    )
-    .map(Into::into)
-    .collect();
 
-    set_return_data(&account_metas.try_to_vec()?);
-
-    Ok(())
-=======
-) -> Result<SimulationReturnData<Vec<SerializableAccountMeta>>> {
-    let (intent_hashes, _claimants) = encoding::decode_fulfillment_message(&payload)
-        .map_err(|_| error!(EcoRoutesError::InvalidHandlePayload))?;
-
-    let mut metas = vec![SerializableAccountMeta::from(AccountMeta::new_readonly(
-        EcoRoutes::pda().0,
-        false,
-    ))];
-
-    for intent_hash in intent_hashes {
-        metas.push(SerializableAccountMeta::from(AccountMeta::new(
-            Intent::pda(intent_hash).0,
-            false,
-        )));
-    }
+    let metas: Vec<SerializableAccountMeta> =
+        std::iter::once(AccountMeta::new_readonly(EcoRoutes::pda().0, false).into())
+            .chain(
+                fulfill_messages
+                    .intent_hashes()
+                    .iter()
+                    .map(|hash| AccountMeta::new(Intent::pda(*hash).0, false).into()),
+            )
+            .collect();
 
     Ok(SimulationReturnData::new(metas))
->>>>>>> 25b47808
 }