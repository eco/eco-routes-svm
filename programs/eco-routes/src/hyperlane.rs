--- conflicted
+++ resolved
@@ -9,7 +9,6 @@
 
 use crate::{
     encoding,
-    instructions::FulfillIntent,
     state::{Reward, Route},
 };
 
@@ -55,13 +54,9 @@
 struct InboxProcess {}
 
 pub fn dispatch_fulfillment_message<'info>(
-    ctx: &Context<'_, '_, '_, 'info, FulfillIntent<'info>>,
     route: &Route,
     reward: &Reward,
     intent_hash: &[u8; 32],
-<<<<<<< HEAD
-    solver: &Signer<'info>,
-=======
     claimant: [u8; 32],
     mailbox_program: &UncheckedAccount<'info>,
     outbox_pda: &UncheckedAccount<'info>,
@@ -72,33 +67,15 @@
     system_program: &Program<'info, System>,
     dispatched_message_pda: &UncheckedAccount<'info>,
     dispatch_authority_bump: u8,
->>>>>>> 25b47808
 ) -> Result<()> {
-    let mailbox_program = &ctx.accounts.mailbox_program;
-    let outbox_pda = &ctx.accounts.outbox_pda;
-    let dispatch_authority = &ctx.accounts.dispatch_authority;
-    let spl_noop_program = &ctx.accounts.spl_noop_program;
-    let payer = &ctx.accounts.payer;
-    let unique_message = &ctx.accounts.unique_message;
-    let system_program = &ctx.accounts.system_program;
-    let dispatched_message_pda = &ctx.accounts.dispatched_message_pda;
-    let dispatch_authority_bump = ctx.bumps.dispatch_authority;
-
     let outbox_dispatch = MailboxInstruction::OutboxDispatch(OutboxDispatch {
         sender: dispatch_authority.key(),
         // Domain id is flipped so the message sends back to the Intent's source chain, but hashes match
         destination_domain: route.source_domain_id,
         recipient: reward.prover,
-<<<<<<< HEAD
-        message_body: encoding::FulfillMessages::new(
-            vec![*intent_hash],
-            vec![solver.key().to_bytes()],
-        )
-        .expect("fulfill messages must be valid with one intent hash and one solver")
-        .encode(),
-=======
-        message_body: encoding::encode_fulfillment_message(&[*intent_hash], &[claimant]),
->>>>>>> 25b47808
+        message_body: encoding::FulfillMessages::new(vec![*intent_hash], vec![claimant])
+            .expect("fulfill messages must be valid with one intent hash and one solver")
+            .encode(),
     });
 
     let ix = Instruction {
