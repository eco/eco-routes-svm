--- conflicted
+++ resolved
@@ -327,11 +327,7 @@
         token_accounts,
     );
     assert!(result.is_err_and(common::is_error(
-<<<<<<< HEAD
-        portal::instructions::PortalError::InvalidProof
-=======
         portal::instructions::PortalError::IntentNotFulfilled
->>>>>>> 141331e7
     )));
 }
 
@@ -584,11 +580,7 @@
         token_accounts,
     );
     assert!(result.is_err_and(common::is_error(
-<<<<<<< HEAD
-        portal::instructions::PortalError::InvalidProof
-=======
         portal::instructions::PortalError::IntentNotFulfilled
->>>>>>> 141331e7
     )));
 }
 
